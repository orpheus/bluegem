import * as fs from 'fs/promises';
import * as path from 'path';
import Database from 'better-sqlite3';
import { v4 as uuidv4 } from 'uuid';
import { AssetManager } from './AssetManager';
import { mapDbRowToInterface, mapInterfaceToDb } from '../../shared/mappings/fieldMappings';
import type { 
  Project, 
  Product, 
  Category, 
  Location, 
  Manifest,
  ProjectFileManagerOptions 
} from '../types/project.types';

/**
 * ProjectFileManager handles all file-based operations for .specbook projects
 * including database management, file structure creation, and CRUD operations.
 */
export class ProjectFileManager {
  private db: Database.Database | null = null;
  private currentProject: Project | null = null;
  private projectPath: string | null = null;

  constructor(_options: ProjectFileManagerOptions = {}) {
    // Options reserved for future use (autoSave, backupOnSave, etc.)
    // Currently not implemented
  }

  // ============================================================
  // Project Structure Creation
  // ============================================================

  /**
   * Creates a new .specbook directory with all required subdirectories
   */
  async createProjectStructure(projectPath: string): Promise<void> {
    try {
      // Ensure the path ends with .specbook
      if (!projectPath.endsWith('.specbook')) {
        projectPath = `${projectPath}.specbook`;
      }

      // Create main directory
      await fs.mkdir(projectPath, { recursive: true });

      // Create subdirectories
      await fs.mkdir(path.join(projectPath, 'assets'), { recursive: true });
      await fs.mkdir(path.join(projectPath, 'assets', 'thumbnails'), { recursive: true });
      await fs.mkdir(path.join(projectPath, '.metadata'), { recursive: true });

      console.log(`Created project structure at: ${projectPath}`);
    } catch (error) {
      throw new Error(`Failed to create project structure: ${error}`);
    }
  }

  /**
   * Initializes SQLite database with correct schema
   */
  async initializeDatabase(projectPath: string): Promise<Database.Database> {
    try {
      const dbPath = path.join(projectPath, 'project.db');
      
      // Create database connection
      const db = new Database(dbPath);
      
      // Enable foreign keys
      db.exec('PRAGMA foreign_keys = ON');

      // Create products table
      db.exec(`
        CREATE TABLE IF NOT EXISTS products (
          id TEXT PRIMARY KEY,
          project_id TEXT NOT NULL,
          url TEXT NOT NULL,
          tag_id TEXT NOT NULL,
<<<<<<< HEAD
          location TEXT,
          type TEXT,
=======
          location TEXT NOT NULL,
          description TEXT,
>>>>>>> 4c9f76da
          specification_description TEXT,
          category TEXT,
          product_name TEXT NOT NULL,
          manufacturer TEXT,
          price REAL,
          primary_image_hash TEXT,
          primary_thumbnail_hash TEXT,
          additional_images_hashes TEXT,
          created_at TIMESTAMP DEFAULT CURRENT_TIMESTAMP,
          updated_at TIMESTAMP DEFAULT CURRENT_TIMESTAMP
        )
      `);

      // Create categories table
      db.exec(`
        CREATE TABLE IF NOT EXISTS categories (
          id TEXT PRIMARY KEY,
          name TEXT UNIQUE NOT NULL,
          created_at TIMESTAMP DEFAULT CURRENT_TIMESTAMP
        )
      `);

      // Create locations table
      db.exec(`
        CREATE TABLE IF NOT EXISTS locations (
          id TEXT PRIMARY KEY,
          name TEXT UNIQUE NOT NULL,
          created_at TIMESTAMP DEFAULT CURRENT_TIMESTAMP
        )
      `);

      // Create update trigger for products
      db.exec(`
        CREATE TRIGGER IF NOT EXISTS update_products_timestamp 
        AFTER UPDATE ON products
        BEGIN
          UPDATE products SET updated_at = CURRENT_TIMESTAMP WHERE id = NEW.id;
        END
      `);

      console.log(`Initialized database at: ${dbPath}`);
      return db;
    } catch (error) {
      throw new Error(`Failed to initialize database: ${error}`);
    }
  }

  /**
   * Check and apply database migrations for existing projects
   */
  async migrateDatabase(db: Database.Database): Promise<void> {
    try {
      // Apply versioned migrations
      const currentVersion = this.getSchemaVersion(db);
      const targetVersion = 2; // Latest schema version
      
      for (let version = currentVersion + 1; version <= targetVersion; version++) {
        console.log(`Applying migration version ${version}...`);
        this.applyMigration(db, version);
      }
      
      console.log('Database migration completed successfully');
    } catch (error) {
      console.error('Database migration failed:', error);
      throw new Error(`Failed to migrate database: ${error}`);
    }
  }

  /**
   * Get database schema version
   */
  getSchemaVersion(db: Database.Database): number {
    try {
      // Check if schema_version table exists
      const tableExists = db.prepare(
        "SELECT name FROM sqlite_master WHERE type='table' AND name='schema_version'"
      ).get();
      
      if (!tableExists) {
        // Create schema version table
        db.exec(`
          CREATE TABLE schema_version (
            version INTEGER PRIMARY KEY,
            applied_at TIMESTAMP DEFAULT CURRENT_TIMESTAMP
          )
        `);
        
        // Insert initial version
        db.prepare('INSERT INTO schema_version (version) VALUES (?)').run(1);
        return 1;
      }
      
      // Get current version
      const result = db.prepare('SELECT MAX(version) as version FROM schema_version').get() as {version: number};
      return result?.version || 1;
    } catch (error) {
      console.error('Error getting schema version:', error);
      return 1;
    }
  }

  /**
   * Apply specific schema version migration
   */
  applyMigration(db: Database.Database, version: number): void {
    const migrations: Record<number, () => void> = {
      1: () => {
        // Migration: Add asset management columns and tables
        console.log('Adding asset management columns and tables...');
        
        // Check if asset columns exist
        const tableInfo = db.prepare("PRAGMA table_info(products)").all() as Array<{name: string}>;
        const columnNames = tableInfo.map(col => col.name);
        
        // Add asset management columns if they don't exist
        const assetColumns = [
          { name: 'primary_image_hash', type: 'TEXT' },
          { name: 'primary_thumbnail_hash', type: 'TEXT' },
          { name: 'additional_images_hashes', type: 'TEXT' }  // JSON array of hashes
        ];
        
        for (const column of assetColumns) {
          if (!columnNames.includes(column.name)) {
            console.log(`Adding column ${column.name} to products table...`);
            db.exec(`ALTER TABLE products ADD COLUMN ${column.name} ${column.type}`);
          }
        }
        
        // Create assets metadata table for tracking
        db.exec(`
          CREATE TABLE IF NOT EXISTS assets (
            hash TEXT PRIMARY KEY,
            original_name TEXT,
            mimetype TEXT,
            size INTEGER,
            width INTEGER,
            height INTEGER,
            thumbnail_hash TEXT,
            ref_count INTEGER DEFAULT 1,
            created_at TIMESTAMP DEFAULT CURRENT_TIMESTAMP,
            last_accessed TIMESTAMP DEFAULT CURRENT_TIMESTAMP
          )
        `);
        
        // Create index for faster lookups
        db.exec(`
          CREATE INDEX IF NOT EXISTS idx_assets_ref_count ON assets(ref_count);
          CREATE INDEX IF NOT EXISTS idx_assets_last_accessed ON assets(last_accessed);
        `);
        
        console.log('Successfully added asset management columns and tables');
      },
      2: () => {
        // Migration: Multiple schema updates
        console.log('Applying migration 2: column renaming, data swapping, and constraint updates...');
        
        // Part 1: Rename description column to type and swap data with specification_description
        console.log('Renaming description column to type and swapping data...');
        
        // Step 1: Add temporary columns to hold data during swap
        db.exec('ALTER TABLE products ADD COLUMN temp_description TEXT');
        db.exec('ALTER TABLE products ADD COLUMN temp_spec_desc TEXT');
        
        // Step 2: Copy current data to temporary columns
        db.exec('UPDATE products SET temp_description = description');
        db.exec('UPDATE products SET temp_spec_desc = specification_description');
        
        // Step 3: Rename description column to type
        db.exec('ALTER TABLE products RENAME COLUMN description TO type');
        
        // Step 4: Perform the data swap
        // Move temp_spec_desc (originally specification_description) to type
        db.exec('UPDATE products SET type = temp_spec_desc');
        // Move temp_description (originally description) to specification_description
        db.exec('UPDATE products SET specification_description = temp_description');
        
        // Step 5: Drop the temporary columns
        db.exec('ALTER TABLE products DROP COLUMN temp_description');
        db.exec('ALTER TABLE products DROP COLUMN temp_spec_desc');
        
        console.log('Successfully renamed description column to type and swapped data with specification_description');
        
        // Part 2: Update location and category columns to reference IDs and remove NOT NULL constraints
        console.log('Updating location and category columns to reference IDs...');
        
        // Create new products table with updated schema
        db.exec(`
          CREATE TABLE products_new (
            id TEXT PRIMARY KEY,
            project_id TEXT NOT NULL,
            url TEXT NOT NULL,
            tag_id TEXT NOT NULL,
            location TEXT,
            type TEXT,
            specification_description TEXT,
            category TEXT,
            product_name TEXT NOT NULL,
            manufacturer TEXT,
            price REAL,
            primary_image_hash TEXT,
            primary_thumbnail_hash TEXT,
            additional_images_hashes TEXT,
            created_at TIMESTAMP DEFAULT CURRENT_TIMESTAMP,
            updated_at TIMESTAMP DEFAULT CURRENT_TIMESTAMP
          )
        `);
        
        // Function to convert name arrays to ID arrays
        const convertNamesToIds = (nameArray: string[], tableName: string): string[] => {
          if (!nameArray || nameArray.length === 0) return [];
          
          const ids: string[] = [];
          for (const name of nameArray) {
            if (name && name.trim()) {
              const result = db.prepare(`SELECT id FROM ${tableName} WHERE name = ?`).get(name.trim()) as {id: string} | undefined;
              if (result) {
                ids.push(result.id);
              }
            }
          }
          return ids;
        };
        
        // Migrate data from old table to new table, converting names to IDs
        const products = db.prepare('SELECT * FROM products').all() as any[];
        const insertStmt = db.prepare(`
          INSERT INTO products_new (
            id, project_id, url, tag_id, location, type, specification_description, 
            category, product_name, manufacturer, price, primary_image_hash, 
            primary_thumbnail_hash, additional_images_hashes, created_at, updated_at
          ) VALUES (?, ?, ?, ?, ?, ?, ?, ?, ?, ?, ?, ?, ?, ?, ?, ?)
        `);
        
        for (const product of products) {
          // Parse existing location and category arrays (they contain names)
          let locationNames: string[] = [];
          let categoryNames: string[] = [];
          
          try {
            locationNames = product.location ? JSON.parse(product.location) : [];
            categoryNames = product.category ? JSON.parse(product.category) : [];
          } catch (error) {
            console.warn(`Failed to parse location/category for product ${product.id}:`, error);
          }
          
          // Convert names to IDs
          const locationIds = convertNamesToIds(locationNames, 'locations');
          const categoryIds = convertNamesToIds(categoryNames, 'categories');
          
          insertStmt.run(
            product.id,
            product.project_id,
            product.url,
            product.tag_id,
            locationIds.length > 0 ? JSON.stringify(locationIds) : null,
            product.type,
            product.specification_description,
            categoryIds.length > 0 ? JSON.stringify(categoryIds) : null,
            product.product_name,
            product.manufacturer,
            product.price,
            product.primary_image_hash,
            product.primary_thumbnail_hash,
            product.additional_images_hashes,
            product.created_at,
            product.updated_at
          );
        }
        
        // Drop old table and rename new table
        db.exec('DROP TABLE products');
        db.exec('ALTER TABLE products_new RENAME TO products');
        
        // Recreate the update trigger
        db.exec(`
          CREATE TRIGGER IF NOT EXISTS update_products_timestamp 
          AFTER UPDATE ON products
          BEGIN
            UPDATE products SET updated_at = CURRENT_TIMESTAMP WHERE id = NEW.id;
          END
        `);
        
        console.log('Successfully updated location and category columns to reference IDs and removed NOT NULL constraints');
      }
    };
    
    if (migrations[version]) {
      db.transaction(() => {
        migrations[version]();
        db.prepare('INSERT INTO schema_version (version) VALUES (?)').run(version);
      })();
      console.log(`Applied migration version ${version}`);
    }
  }

  /**
   * Creates and saves manifest.json
   */
  async createManifest(projectPath: string, projectData: Partial<Project>): Promise<void> {
    try {
      const manifest: Manifest = {
        version: '1.0.0',
        format: 'specbook-project',
        created: new Date().toISOString(),
        modified: new Date().toISOString(),
        project: {
          id: projectData.id || uuidv4(),
          name: projectData.name || 'Untitled Project',
          description: projectData.description,
          productCount: 0
        }
      };

      const manifestPath = path.join(projectPath, 'manifest.json');
      await fs.writeFile(manifestPath, JSON.stringify(manifest, null, 2));

      console.log(`Created manifest at: ${manifestPath}`);
    } catch (error) {
      throw new Error(`Failed to create manifest: ${error}`);
    }
  }

  // ============================================================
  // CRUD Operations
  // ============================================================

  /**
   * Gets all products with optional filtering
   */
  /**
   * Gets all products with optional filtering
   */
  async getProducts(filters?: { category?: string; location?: string }): Promise<Product[]> {
    if (!this.db) {
      throw new Error('No project is currently open');
    }

    try {
      let query = 'SELECT * FROM products WHERE 1=1';
      const params: any[] = [];

      if (filters?.category) {
        query += ' AND category LIKE ?';
        params.push(`%${filters.category}%`);
      }

      if (filters?.location) {
        query += ' AND location LIKE ?';
        params.push(`%${filters.location}%`);
      }

      // Fix: Use snake_case column name in SQL query
      query += ' ORDER BY created_at DESC';

      const stmt = this.db.prepare(query);
      const rows = stmt.all(...params) as any[];

      return rows.map(row => this.parseProductRow(row));
    } catch (error) {
      throw new Error(`Failed to get products: ${error}`);
    }
  }

  /**
   * Creates a new product
   */
  async createProduct(productData: Omit<Product, 'id' | 'createdAt' | 'updatedAt'>): Promise<Product> {
    if (!this.db || !this.currentProject) {
      throw new Error('No project is currently open');
    }

    try {
      // Validate required fields
      if (!productData.url) throw new Error('Product URL is required');
      if (!productData.tagId) throw new Error('Tag ID is required');
      if (!productData.productName) throw new Error('Product name is required');
      // Note: location and category are now optional (no NOT NULL constraint)
      
      const id = uuidv4();
      const now = new Date().toISOString();
      
      // Map interface fields to database column names
      const dbData = mapInterfaceToDb({
        ...productData,
        id,
        createdAt: now,
        updatedAt: now
      });
      
      const stmt = this.db.prepare(`
        INSERT INTO products (
          id, project_id, url, tag_id, location,
          type, specification_description, category, 
          product_name, manufacturer, price,
          primary_image_hash, primary_thumbnail_hash, additional_images_hashes,
          created_at, updated_at
        ) VALUES (?, ?, ?, ?, ?, ?, ?, ?, ?, ?, ?, ?, ?, ?, ?, ?)
      `);
      
      stmt.run(
        dbData.id,
        dbData.project_id || this.currentProject.id,
        dbData.url,
        dbData.tag_id, // Required field, validated above
        productData.location && productData.location.length > 0 ? JSON.stringify(productData.location) : null,
        dbData.type || null,
        dbData.specification_description || null,
        productData.category && productData.category.length > 0 ? JSON.stringify(productData.category) : null,
        dbData.product_name, // Required field, validated above
        dbData.manufacturer || null,
        dbData.price || null,
        dbData.primary_image_hash || null,
        dbData.primary_thumbnail_hash || null,
        JSON.stringify(productData.additionalImagesHashes || []),
        dbData.created_at,
        dbData.updated_at
      );

      // Update product count in manifest
      await this.updateProductCount();

      // Note: Since we're now working with IDs, we don't need to extract and store
      // categories and locations here. The IDs should already exist in the database.

      // Get the created product using the same parsing logic
      const createdRow = this.db.prepare('SELECT * FROM products WHERE id = ?').get(id) as any;
      return this.parseProductRow(createdRow);
    } catch (error) {
      throw new Error(`Failed to create product: ${error}`);
    }
  }

  /**
   * Updates an existing product
   */
  async updateProduct(id: string, updates: Partial<Product>): Promise<Product> {
    if (!this.db) {
      throw new Error('No project is currently open');
    }

    try {
      // Get existing product
      const existing = this.db.prepare('SELECT * FROM products WHERE id = ?').get(id) as any;
      if (!existing) {
        throw new Error(`Product not found: ${id}`);
      }

      // Validate required fields if they're being updated
      if (updates.url !== undefined && !updates.url) throw new Error('Product URL cannot be empty');
      if (updates.tagId !== undefined && !updates.tagId) throw new Error('Tag ID cannot be empty');
      if (updates.productName !== undefined && !updates.productName) throw new Error('Product name cannot be empty');
      // Note: location and category are now optional (no NOT NULL constraint)

      // Build update query
      const updateFields: string[] = [];
      const values: any[] = [];

      if (updates.url !== undefined) {
        updateFields.push('url = ?');
        values.push(updates.url);
      }
      if (updates.tagId !== undefined) {
        updateFields.push('tag_id = ?');
        values.push(updates.tagId);
      }
      if (updates.location !== undefined) {
        updateFields.push('location = ?');
        values.push(updates.location && updates.location.length > 0 ? JSON.stringify(updates.location) : null);
      }
      if (updates.type !== undefined) {
        updateFields.push('type = ?');
        values.push(updates.type);
      }
      if (updates.specificationDescription !== undefined) {
        updateFields.push('specification_description = ?');
        values.push(updates.specificationDescription);
      }
      if (updates.category !== undefined) {
        updateFields.push('category = ?');
        values.push(updates.category && updates.category.length > 0 ? JSON.stringify(updates.category) : null);
      }
      if (updates.productName !== undefined) {
        updateFields.push('product_name = ?');
        values.push(updates.productName);
      }
      if (updates.manufacturer !== undefined) {
        updateFields.push('manufacturer = ?');
        values.push(updates.manufacturer);
      }
      if (updates.price !== undefined) {
        updateFields.push('price = ?');
        values.push(updates.price);
      }
      // Asset management fields (Phase 4)
      if (updates.primaryImageHash !== undefined) {
        updateFields.push('primary_image_hash = ?');
        values.push(updates.primaryImageHash);
      }
      if (updates.primaryThumbnailHash !== undefined) {
        updateFields.push('primary_thumbnail_hash = ?');
        values.push(updates.primaryThumbnailHash);
      }
      if (updates.additionalImagesHashes !== undefined) {
        updateFields.push('additional_images_hashes = ?');
        values.push(JSON.stringify(updates.additionalImagesHashes));
      }

      if (updateFields.length === 0) {
        // No updates, return existing
        return this.parseProductRow(existing);
      }

      values.push(id);
      const query = `UPDATE products SET ${updateFields.join(', ')} WHERE id = ?`;
      this.db.prepare(query).run(...values);

      // Get updated product
      const updated = this.db.prepare('SELECT * FROM products WHERE id = ?').get(id) as any;
      return this.parseProductRow(updated);
    } catch (error) {
      throw new Error(`Failed to update product: ${error}`);
    }
  }

  /**
   * Deletes a product and cleans up associated assets
   */
  async deleteProduct(id: string): Promise<boolean> {
    if (!this.db) {
      throw new Error('No project is currently open');
    }

    try {
      // First, get the product to retrieve asset hashes before deletion
      const getStmt = this.db.prepare('SELECT primary_image_hash, primary_thumbnail_hash, additional_images_hashes FROM products WHERE id = ?');
      const product = getStmt.get(id) as { primary_image_hash?: string; primary_thumbnail_hash?: string; additional_images_hashes?: string } | undefined;

      // Delete the product from database
      const deleteStmt = this.db.prepare('DELETE FROM products WHERE id = ?');
      const result = deleteStmt.run(id);

      if (result.changes > 0) {
        // Clean up associated assets if they exist
        if (product && this.projectPath) {
          const assetManager = new AssetManager(this.projectPath, this.db);

          // Delete primary image asset
          if (product.primary_image_hash) {
            try {
              await assetManager.deleteAsset(product.primary_image_hash);
            } catch (error) {
              console.warn(`Failed to delete primary image asset ${product.primary_image_hash}:`, error);
            }
          }

          // Delete additional image assets
          if (product.additional_images_hashes) {
            try {
              const imageHashes = JSON.parse(product.additional_images_hashes) as string[];
              for (const hash of imageHashes) {
                try {
                  await assetManager.deleteAsset(hash);
                } catch (error) {
                  console.warn(`Failed to delete image asset ${hash}:`, error);
                }
              }
            } catch (error) {
              console.warn('Failed to parse additional_images_hashes for cleanup:', error);
            }
          }

          // Note: thumbnail_hash cleanup is handled automatically by AssetManager.deleteAsset()
          // when the main asset is deleted, as thumbnails are linked to their parent assets
        }

        await this.updateProductCount();
        return true;
      }

      return false;
    } catch (error) {
      throw new Error(`Failed to delete product: ${error}`);
    }
  }

  /**
   * Gets all categories
   */
  async getCategories(): Promise<Category[]> {
    if (!this.db) {
      throw new Error('No project is currently open');
    }

    try {
      const stmt = this.db.prepare('SELECT * FROM categories ORDER BY name');
      const rows = stmt.all() as any[];

      return rows.map(row => ({
        id: row.id,
        name: row.name,
        createdAt: new Date(row.created_at)
      }));
    } catch (error) {
      throw new Error(`Failed to get categories: ${error}`);
    }
  }

  /**
   * Creates a new category
   */
  async createCategory(name: string): Promise<Category> {
    if (!this.db) {
      throw new Error('No project is currently open');
    }

    try {
      const id = uuidv4();
      const now = new Date().toISOString();
      
      const stmt = this.db.prepare(`
        INSERT INTO categories (id, name, created_at) VALUES (?, ?, ?)
      `);
      
      stmt.run(id, name.trim(), now);
      
      return {
        id,
        name: name.trim(),
        createdAt: new Date(now)
      };
    } catch (error) {
      if (error instanceof Error && error.message.includes('UNIQUE constraint failed')) {
        throw new Error(`Category "${name}" already exists`);
      }
      throw new Error(`Failed to create category: ${error}`);
    }
  }

  /**
   * Updates an existing category
   */
  async updateCategory(id: string, name: string): Promise<Category> {
    if (!this.db) {
      throw new Error('No project is currently open');
    }

    try {
      // Check if category exists
      const existing = this.db.prepare('SELECT * FROM categories WHERE id = ?').get(id) as any;
      if (!existing) {
        throw new Error(`Category not found: ${id}`);
      }

      const stmt = this.db.prepare(`
        UPDATE categories SET name = ? WHERE id = ?
      `);
      
      stmt.run(name.trim(), id);
      
      return {
        id,
        name: name.trim(),
        createdAt: new Date(existing.created_at)
      };
    } catch (error) {
      if (error instanceof Error && error.message.includes('UNIQUE constraint failed')) {
        throw new Error(`Category "${name}" already exists`);
      }
      throw new Error(`Failed to update category: ${error}`);
    }
  }

  /**
   * Deletes a category and removes it from all products
   */
  async deleteCategory(id: string): Promise<boolean> {
    if (!this.db) {
      throw new Error('No project is currently open');
    }

    try {
      // Check if category exists
      const existing = this.db.prepare('SELECT * FROM categories WHERE id = ?').get(id) as any;
      if (!existing) {
        throw new Error(`Category not found: ${id}`);
      }

      // Remove category from all products that reference it
      const products = this.db.prepare('SELECT id, category FROM products WHERE category IS NOT NULL').all() as any[];
      
      for (const product of products) {
        try {
          const categoryIds = JSON.parse(product.category) as string[];
          const updatedCategoryIds = categoryIds.filter(catId => catId !== id);
          
          const updateStmt = this.db.prepare('UPDATE products SET category = ? WHERE id = ?');
          updateStmt.run(
            updatedCategoryIds.length > 0 ? JSON.stringify(updatedCategoryIds) : null,
            product.id
          );
        } catch (parseError) {
          console.warn(`Failed to parse category data for product ${product.id}:`, parseError);
        }
      }

      // Delete the category
      const deleteStmt = this.db.prepare('DELETE FROM categories WHERE id = ?');
      const result = deleteStmt.run(id);

      return result.changes > 0;
    } catch (error) {
      throw new Error(`Failed to delete category: ${error}`);
    }
  }

  /**
   * Gets all locations
   */
  async getLocations(): Promise<Location[]> {
    if (!this.db) {
      throw new Error('No project is currently open');
    }

    try {
      const stmt = this.db.prepare('SELECT * FROM locations ORDER BY name');
      const rows = stmt.all() as any[];

      return rows.map(row => ({
        id: row.id,
        name: row.name,
        createdAt: new Date(row.created_at)
      }));
    } catch (error) {
      throw new Error(`Failed to get locations: ${error}`);
    }
  }

  /**
   * Creates a new location
   */
  async createLocation(name: string): Promise<Location> {
    if (!this.db) {
      throw new Error('No project is currently open');
    }

    try {
      const id = uuidv4();
      const now = new Date().toISOString();
      
      const stmt = this.db.prepare(`
        INSERT INTO locations (id, name, created_at) VALUES (?, ?, ?)
      `);
      
      stmt.run(id, name.trim(), now);
      
      return {
        id,
        name: name.trim(),
        createdAt: new Date(now)
      };
    } catch (error) {
      if (error instanceof Error && error.message.includes('UNIQUE constraint failed')) {
        throw new Error(`Location "${name}" already exists`);
      }
      throw new Error(`Failed to create location: ${error}`);
    }
  }

  /**
   * Updates an existing location
   */
  async updateLocation(id: string, name: string): Promise<Location> {
    if (!this.db) {
      throw new Error('No project is currently open');
    }

    try {
      // Check if location exists
      const existing = this.db.prepare('SELECT * FROM locations WHERE id = ?').get(id) as any;
      if (!existing) {
        throw new Error(`Location not found: ${id}`);
      }

      const stmt = this.db.prepare(`
        UPDATE locations SET name = ? WHERE id = ?
      `);
      
      stmt.run(name.trim(), id);
      
      return {
        id,
        name: name.trim(),
        createdAt: new Date(existing.created_at)
      };
    } catch (error) {
      if (error instanceof Error && error.message.includes('UNIQUE constraint failed')) {
        throw new Error(`Location "${name}" already exists`);
      }
      throw new Error(`Failed to update location: ${error}`);
    }
  }

  /**
   * Deletes a location and removes it from all products
   */
  async deleteLocation(id: string): Promise<boolean> {
    if (!this.db) {
      throw new Error('No project is currently open');
    }

    try {
      // Check if location exists
      const existing = this.db.prepare('SELECT * FROM locations WHERE id = ?').get(id) as any;
      if (!existing) {
        throw new Error(`Location not found: ${id}`);
      }

      // Remove location from all products that reference it
      const products = this.db.prepare('SELECT id, location FROM products WHERE location IS NOT NULL').all() as any[];
      
      for (const product of products) {
        try {
          const locationIds = JSON.parse(product.location) as string[];
          const updatedLocationIds = locationIds.filter(locId => locId !== id);
          
          const updateStmt = this.db.prepare('UPDATE products SET location = ? WHERE id = ?');
          updateStmt.run(
            updatedLocationIds.length > 0 ? JSON.stringify(updatedLocationIds) : null,
            product.id
          );
        } catch (parseError) {
          console.warn(`Failed to parse location data for product ${product.id}:`, parseError);
        }
      }

      // Delete the location
      const deleteStmt = this.db.prepare('DELETE FROM locations WHERE id = ?');
      const result = deleteStmt.run(id);

      return result.changes > 0;
    } catch (error) {
      throw new Error(`Failed to delete location: ${error}`);
    }
  }

  // ============================================================
  // Project Operations
  // ============================================================

  /**
   * Creates a new project
   */
  async createProject(projectPath: string, projectName: string): Promise<Project> {
    try {
      // Ensure .specbook extension
      if (!projectPath.endsWith('.specbook')) {
        projectPath = `${projectPath}.specbook`;
      }

      // Create project structure
      await this.createProjectStructure(projectPath);

      // Initialize project object
      const project: Project = {
        id: uuidv4(),
        name: projectName,
        productCount: 0,
        createdAt: new Date(),
        updatedAt: new Date(),
        path: projectPath
      };

      // Create manifest
      await this.createManifest(projectPath, project);

      // Initialize database
      this.db = await this.initializeDatabase(projectPath);
      
      // Apply latest schema (ensures new projects have all columns)
      await this.migrateDatabase(this.db);

      // Set current project
      this.currentProject = project;
      this.projectPath = projectPath;

      return project;
    } catch (error) {
      // Clean up on error
      await this.closeProject();
      throw new Error(`Failed to create project: ${error}`);
    }
  }

  /**
   * Opens an existing project
   */
  async openProject(projectPath: string): Promise<Project> {
    try {
      // Ensure .specbook extension
      if (!projectPath.endsWith('.specbook')) {
        projectPath = `${projectPath}.specbook`;
      }

      // Check if project exists
      await fs.access(projectPath);

      // Read manifest
      const manifestPath = path.join(projectPath, 'manifest.json');
      const manifestData = await fs.readFile(manifestPath, 'utf-8');
      const manifest: Manifest = JSON.parse(manifestData);

      // Initialize database (this will create tables if they don't exist)
      this.db = await this.initializeDatabase(projectPath);
      
      // Run migrations for existing projects
      await this.migrateDatabase(this.db);

      // Create project object
      const project: Project = {
        id: manifest.project.id,
        name: manifest.project.name,
        description: manifest.project.description,
        productCount: manifest.project.productCount,
        createdAt: new Date(manifest.created),
        updatedAt: new Date(manifest.modified),
        path: projectPath
      };

      this.currentProject = project;
      this.projectPath = projectPath;

      return project;
    } catch (error) {
      await this.closeProject();
      throw new Error(`Failed to open project: ${error}`);
    }
  }

  /**
   * Saves project updates
   */
  async saveProject(updates: Partial<Project>): Promise<boolean> {
    if (!this.currentProject || !this.projectPath) {
      throw new Error('No project is currently open');
    }

    try {
      // Update current project
      if (updates.name !== undefined) {
        this.currentProject.name = updates.name;
      }
      if (updates.description !== undefined) {
        this.currentProject.description = updates.description;
      }

      this.currentProject.updatedAt = new Date();

      // Update manifest
      const manifestPath = path.join(this.projectPath, 'manifest.json');
      const manifestData = await fs.readFile(manifestPath, 'utf-8');
      const manifest: Manifest = JSON.parse(manifestData);

      manifest.modified = this.currentProject.updatedAt.toISOString();
      manifest.project.name = this.currentProject.name;
      manifest.project.description = this.currentProject.description;

      await fs.writeFile(manifestPath, JSON.stringify(manifest, null, 2));

      return true;
    } catch (error) {
      throw new Error(`Failed to save project: ${error}`);
    }
  }

  /**
   * Closes the current project
   */
  async closeProject(): Promise<boolean> {
    try {
      if (this.db) {
        this.db.close();
        this.db = null;
      }

      this.currentProject = null;
      this.projectPath = null;

      return true;
    } catch (error) {
      console.error('Error closing project:', error);
      return false;
    }
  }

  // ============================================================
  // Helper Methods
  // ============================================================

  /**
   * Parses a database row into a Product object
   */
  private parseProductRow(row: any): Product {
    // First apply field name mappings
    const mappedRow = mapDbRowToInterface(row);
    
    // Then parse JSON fields and ensure correct types
    return {
      id: mappedRow.id,
      projectId: mappedRow.projectId,
      url: mappedRow.url,
      tagId: mappedRow.tagId || undefined,
      location: this.parseJsonArray(mappedRow.location),
      type: mappedRow.type || undefined,
      specificationDescription: mappedRow.specificationDescription || undefined,
      category: this.parseJsonArray(mappedRow.category),
      productName: mappedRow.productName,
      manufacturer: mappedRow.manufacturer || undefined,
      price: mappedRow.price || undefined,
      
      // Asset fields now properly mapped from snake_case
      primaryImageHash: mappedRow.primaryImageHash || undefined,
      primaryThumbnailHash: mappedRow.primaryThumbnailHash || undefined,
      additionalImagesHashes: this.parseJsonArray(mappedRow.additionalImagesHashes),
      
      createdAt: new Date(mappedRow.createdAt),
      updatedAt: new Date(mappedRow.updatedAt)
    };
  }

  private parseJsonArray(jsonField: string | null | undefined): string[] {
    if (!jsonField) return [];
    try {
      const parsed = JSON.parse(jsonField);
      return Array.isArray(parsed) ? parsed : [parsed];
    } catch (error) {
      console.error('Failed to parse JSON array:', jsonField, error);
      return [];
    }
  }

  /**
   * Updates the product count in the manifest
   */
  private async updateProductCount(): Promise<void> {
    if (!this.db || !this.projectPath || !this.currentProject) return;

    try {
      const count = this.db.prepare('SELECT COUNT(*) as count FROM products').get() as any;
      this.currentProject.productCount = count.count;

      // Update manifest
      const manifestPath = path.join(this.projectPath, 'manifest.json');
      const manifestData = await fs.readFile(manifestPath, 'utf-8');
      const manifest: Manifest = JSON.parse(manifestData);

      manifest.project.productCount = count.count;
      manifest.modified = new Date().toISOString();

      await fs.writeFile(manifestPath, JSON.stringify(manifest, null, 2));
    } catch (error) {
      console.error('Failed to update product count:', error);
    }
  }


  /**
   * Gets the current project
   */
  getCurrentProject(): Project | null {
    return this.currentProject;
  }

  /**
   * Gets the current database connection
   */
  getDatabase(): Database.Database | null {
    return this.db;
  }
}<|MERGE_RESOLUTION|>--- conflicted
+++ resolved
@@ -4,13 +4,13 @@
 import { v4 as uuidv4 } from 'uuid';
 import { AssetManager } from './AssetManager';
 import { mapDbRowToInterface, mapInterfaceToDb } from '../../shared/mappings/fieldMappings';
-import type { 
-  Project, 
-  Product, 
-  Category, 
-  Location, 
+import type {
+  Project,
+  Product,
+  Category,
+  Location,
   Manifest,
-  ProjectFileManagerOptions 
+  ProjectFileManagerOptions
 } from '../types/project.types';
 
 /**
@@ -61,10 +61,10 @@
   async initializeDatabase(projectPath: string): Promise<Database.Database> {
     try {
       const dbPath = path.join(projectPath, 'project.db');
-      
+
       // Create database connection
       const db = new Database(dbPath);
-      
+
       // Enable foreign keys
       db.exec('PRAGMA foreign_keys = ON');
 
@@ -75,13 +75,8 @@
           project_id TEXT NOT NULL,
           url TEXT NOT NULL,
           tag_id TEXT NOT NULL,
-<<<<<<< HEAD
           location TEXT,
-          type TEXT,
-=======
-          location TEXT NOT NULL,
           description TEXT,
->>>>>>> 4c9f76da
           specification_description TEXT,
           category TEXT,
           product_name TEXT NOT NULL,
@@ -137,12 +132,12 @@
       // Apply versioned migrations
       const currentVersion = this.getSchemaVersion(db);
       const targetVersion = 2; // Latest schema version
-      
+
       for (let version = currentVersion + 1; version <= targetVersion; version++) {
         console.log(`Applying migration version ${version}...`);
         this.applyMigration(db, version);
       }
-      
+
       console.log('Database migration completed successfully');
     } catch (error) {
       console.error('Database migration failed:', error);
@@ -159,7 +154,7 @@
       const tableExists = db.prepare(
         "SELECT name FROM sqlite_master WHERE type='table' AND name='schema_version'"
       ).get();
-      
+
       if (!tableExists) {
         // Create schema version table
         db.exec(`
@@ -168,12 +163,12 @@
             applied_at TIMESTAMP DEFAULT CURRENT_TIMESTAMP
           )
         `);
-        
+
         // Insert initial version
         db.prepare('INSERT INTO schema_version (version) VALUES (?)').run(1);
         return 1;
       }
-      
+
       // Get current version
       const result = db.prepare('SELECT MAX(version) as version FROM schema_version').get() as {version: number};
       return result?.version || 1;
@@ -191,25 +186,25 @@
       1: () => {
         // Migration: Add asset management columns and tables
         console.log('Adding asset management columns and tables...');
-        
+
         // Check if asset columns exist
         const tableInfo = db.prepare("PRAGMA table_info(products)").all() as Array<{name: string}>;
         const columnNames = tableInfo.map(col => col.name);
-        
+
         // Add asset management columns if they don't exist
         const assetColumns = [
           { name: 'primary_image_hash', type: 'TEXT' },
           { name: 'primary_thumbnail_hash', type: 'TEXT' },
           { name: 'additional_images_hashes', type: 'TEXT' }  // JSON array of hashes
         ];
-        
+
         for (const column of assetColumns) {
           if (!columnNames.includes(column.name)) {
             console.log(`Adding column ${column.name} to products table...`);
             db.exec(`ALTER TABLE products ADD COLUMN ${column.name} ${column.type}`);
           }
         }
-        
+
         // Create assets metadata table for tracking
         db.exec(`
           CREATE TABLE IF NOT EXISTS assets (
@@ -225,48 +220,48 @@
             last_accessed TIMESTAMP DEFAULT CURRENT_TIMESTAMP
           )
         `);
-        
+
         // Create index for faster lookups
         db.exec(`
           CREATE INDEX IF NOT EXISTS idx_assets_ref_count ON assets(ref_count);
           CREATE INDEX IF NOT EXISTS idx_assets_last_accessed ON assets(last_accessed);
         `);
-        
+
         console.log('Successfully added asset management columns and tables');
       },
       2: () => {
         // Migration: Multiple schema updates
         console.log('Applying migration 2: column renaming, data swapping, and constraint updates...');
-        
+
         // Part 1: Rename description column to type and swap data with specification_description
         console.log('Renaming description column to type and swapping data...');
-        
+
         // Step 1: Add temporary columns to hold data during swap
         db.exec('ALTER TABLE products ADD COLUMN temp_description TEXT');
         db.exec('ALTER TABLE products ADD COLUMN temp_spec_desc TEXT');
-        
+
         // Step 2: Copy current data to temporary columns
         db.exec('UPDATE products SET temp_description = description');
         db.exec('UPDATE products SET temp_spec_desc = specification_description');
-        
+
         // Step 3: Rename description column to type
         db.exec('ALTER TABLE products RENAME COLUMN description TO type');
-        
+
         // Step 4: Perform the data swap
         // Move temp_spec_desc (originally specification_description) to type
         db.exec('UPDATE products SET type = temp_spec_desc');
         // Move temp_description (originally description) to specification_description
         db.exec('UPDATE products SET specification_description = temp_description');
-        
+
         // Step 5: Drop the temporary columns
         db.exec('ALTER TABLE products DROP COLUMN temp_description');
         db.exec('ALTER TABLE products DROP COLUMN temp_spec_desc');
-        
+
         console.log('Successfully renamed description column to type and swapped data with specification_description');
-        
+
         // Part 2: Update location and category columns to reference IDs and remove NOT NULL constraints
         console.log('Updating location and category columns to reference IDs...');
-        
+
         // Create new products table with updated schema
         db.exec(`
           CREATE TABLE products_new (
@@ -288,11 +283,11 @@
             updated_at TIMESTAMP DEFAULT CURRENT_TIMESTAMP
           )
         `);
-        
+
         // Function to convert name arrays to ID arrays
         const convertNamesToIds = (nameArray: string[], tableName: string): string[] => {
           if (!nameArray || nameArray.length === 0) return [];
-          
+
           const ids: string[] = [];
           for (const name of nameArray) {
             if (name && name.trim()) {
@@ -304,7 +299,7 @@
           }
           return ids;
         };
-        
+
         // Migrate data from old table to new table, converting names to IDs
         const products = db.prepare('SELECT * FROM products').all() as any[];
         const insertStmt = db.prepare(`
@@ -314,23 +309,23 @@
             primary_thumbnail_hash, additional_images_hashes, created_at, updated_at
           ) VALUES (?, ?, ?, ?, ?, ?, ?, ?, ?, ?, ?, ?, ?, ?, ?, ?)
         `);
-        
+
         for (const product of products) {
           // Parse existing location and category arrays (they contain names)
           let locationNames: string[] = [];
           let categoryNames: string[] = [];
-          
+
           try {
             locationNames = product.location ? JSON.parse(product.location) : [];
             categoryNames = product.category ? JSON.parse(product.category) : [];
           } catch (error) {
             console.warn(`Failed to parse location/category for product ${product.id}:`, error);
           }
-          
+
           // Convert names to IDs
           const locationIds = convertNamesToIds(locationNames, 'locations');
           const categoryIds = convertNamesToIds(categoryNames, 'categories');
-          
+
           insertStmt.run(
             product.id,
             product.project_id,
@@ -350,11 +345,11 @@
             product.updated_at
           );
         }
-        
+
         // Drop old table and rename new table
         db.exec('DROP TABLE products');
         db.exec('ALTER TABLE products_new RENAME TO products');
-        
+
         // Recreate the update trigger
         db.exec(`
           CREATE TRIGGER IF NOT EXISTS update_products_timestamp 
@@ -363,11 +358,11 @@
             UPDATE products SET updated_at = CURRENT_TIMESTAMP WHERE id = NEW.id;
           END
         `);
-        
+
         console.log('Successfully updated location and category columns to reference IDs and removed NOT NULL constraints');
       }
     };
-    
+
     if (migrations[version]) {
       db.transaction(() => {
         migrations[version]();
@@ -459,10 +454,10 @@
       if (!productData.tagId) throw new Error('Tag ID is required');
       if (!productData.productName) throw new Error('Product name is required');
       // Note: location and category are now optional (no NOT NULL constraint)
-      
+
       const id = uuidv4();
       const now = new Date().toISOString();
-      
+
       // Map interface fields to database column names
       const dbData = mapInterfaceToDb({
         ...productData,
@@ -470,7 +465,7 @@
         createdAt: now,
         updatedAt: now
       });
-      
+
       const stmt = this.db.prepare(`
         INSERT INTO products (
           id, project_id, url, tag_id, location,
@@ -480,7 +475,7 @@
           created_at, updated_at
         ) VALUES (?, ?, ?, ?, ?, ?, ?, ?, ?, ?, ?, ?, ?, ?, ?, ?)
       `);
-      
+
       stmt.run(
         dbData.id,
         dbData.project_id || this.currentProject.id,
@@ -700,13 +695,13 @@
     try {
       const id = uuidv4();
       const now = new Date().toISOString();
-      
+
       const stmt = this.db.prepare(`
         INSERT INTO categories (id, name, created_at) VALUES (?, ?, ?)
       `);
-      
+
       stmt.run(id, name.trim(), now);
-      
+
       return {
         id,
         name: name.trim(),
@@ -738,9 +733,9 @@
       const stmt = this.db.prepare(`
         UPDATE categories SET name = ? WHERE id = ?
       `);
-      
+
       stmt.run(name.trim(), id);
-      
+
       return {
         id,
         name: name.trim(),
@@ -771,12 +766,12 @@
 
       // Remove category from all products that reference it
       const products = this.db.prepare('SELECT id, category FROM products WHERE category IS NOT NULL').all() as any[];
-      
+
       for (const product of products) {
         try {
           const categoryIds = JSON.parse(product.category) as string[];
           const updatedCategoryIds = categoryIds.filter(catId => catId !== id);
-          
+
           const updateStmt = this.db.prepare('UPDATE products SET category = ? WHERE id = ?');
           updateStmt.run(
             updatedCategoryIds.length > 0 ? JSON.stringify(updatedCategoryIds) : null,
@@ -830,13 +825,13 @@
     try {
       const id = uuidv4();
       const now = new Date().toISOString();
-      
+
       const stmt = this.db.prepare(`
         INSERT INTO locations (id, name, created_at) VALUES (?, ?, ?)
       `);
-      
+
       stmt.run(id, name.trim(), now);
-      
+
       return {
         id,
         name: name.trim(),
@@ -868,9 +863,9 @@
       const stmt = this.db.prepare(`
         UPDATE locations SET name = ? WHERE id = ?
       `);
-      
+
       stmt.run(name.trim(), id);
-      
+
       return {
         id,
         name: name.trim(),
@@ -901,12 +896,12 @@
 
       // Remove location from all products that reference it
       const products = this.db.prepare('SELECT id, location FROM products WHERE location IS NOT NULL').all() as any[];
-      
+
       for (const product of products) {
         try {
           const locationIds = JSON.parse(product.location) as string[];
           const updatedLocationIds = locationIds.filter(locId => locId !== id);
-          
+
           const updateStmt = this.db.prepare('UPDATE products SET location = ? WHERE id = ?');
           updateStmt.run(
             updatedLocationIds.length > 0 ? JSON.stringify(updatedLocationIds) : null,
@@ -959,7 +954,7 @@
 
       // Initialize database
       this.db = await this.initializeDatabase(projectPath);
-      
+
       // Apply latest schema (ensures new projects have all columns)
       await this.migrateDatabase(this.db);
 
@@ -995,7 +990,7 @@
 
       // Initialize database (this will create tables if they don't exist)
       this.db = await this.initializeDatabase(projectPath);
-      
+
       // Run migrations for existing projects
       await this.migrateDatabase(this.db);
 
@@ -1086,7 +1081,7 @@
   private parseProductRow(row: any): Product {
     // First apply field name mappings
     const mappedRow = mapDbRowToInterface(row);
-    
+
     // Then parse JSON fields and ensure correct types
     return {
       id: mappedRow.id,
@@ -1100,12 +1095,12 @@
       productName: mappedRow.productName,
       manufacturer: mappedRow.manufacturer || undefined,
       price: mappedRow.price || undefined,
-      
+
       // Asset fields now properly mapped from snake_case
       primaryImageHash: mappedRow.primaryImageHash || undefined,
       primaryThumbnailHash: mappedRow.primaryThumbnailHash || undefined,
       additionalImagesHashes: this.parseJsonArray(mappedRow.additionalImagesHashes),
-      
+
       createdAt: new Date(mappedRow.createdAt),
       updatedAt: new Date(mappedRow.updatedAt)
     };
